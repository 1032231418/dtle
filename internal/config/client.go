--- conflicted
+++ resolved
@@ -20,12 +20,8 @@
 
 	channelBufferSize = 600
 	defaultNumRetries = 5
-<<<<<<< HEAD
-	defaultChunkSize  = 10000
-=======
 	defaultConcurrency  = 10
 	defaultChunkSize  = 2000
->>>>>>> 63e441e1
 	defaultNumWorkers = 1
 	defaultMsgBytes   = 20 * 1024
 	defaultMsgsLimit  = 65536
@@ -146,11 +142,8 @@
 	PostponeCutOverFlagFile             string
 	CutOverLockTimeoutSeconds           int64
 	RowsEstimate                        int64
-<<<<<<< HEAD
-=======
 	ExecQueries                         int64
 	ReceQueries                         int64
->>>>>>> 63e441e1
 	DeltaEstimate                       int64
 	TimeZone                            string
 
@@ -198,12 +191,9 @@
 	if result.ChunkSize <= 0 {
 		result.ChunkSize = defaultChunkSize
 	}
-<<<<<<< HEAD
-=======
 	if result.Concurrency <= 0 {
 		result.Concurrency = defaultConcurrency
 	}
->>>>>>> 63e441e1
 	if result.ReplChanBufferSize <= 0 {
 		result.ReplChanBufferSize = channelBufferSize
 	}
