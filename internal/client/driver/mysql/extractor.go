--- conflicted
+++ resolved
@@ -496,26 +496,19 @@
 			ds := &config.DataSource{
 				TableSchema: dbName,
 			}
-<<<<<<< HEAD
-=======
 			if len(e.mysqlContext.ReplicateIgnoreDb) > 0 && e.ignoreDb(dbName) {
 				continue
 			}
 
->>>>>>> 63e441e1
 			tbs, err := showTables(e.db, dbName)
 			if err != nil {
 				return err
 			}
-<<<<<<< HEAD
-			for _, tb := range tbs {
-=======
 
 			for _, tb := range tbs {
 				if len(e.mysqlContext.ReplicateIgnoreDb) > 0 && e.ignoreTb(dbName, tb.TableName) {
 					continue
 				}
->>>>>>> 63e441e1
 				if err := e.inspector.ValidateOriginalTable(dbName, tb.TableName); err != nil {
 					e.logger.Warnf("mysql.extractor: %v", err)
 					continue
@@ -528,8 +521,6 @@
 
 	return nil
 }
-<<<<<<< HEAD
-=======
 func (e *Extractor) ignoreDb(dbName string) bool {
 	for _, ignoreDb := range e.mysqlContext.ReplicateIgnoreDb {
 		if ignoreDb.TableSchema == dbName && len(ignoreDb.Tables) == 0 {
@@ -551,7 +542,6 @@
 	}
 	return false
 }
->>>>>>> 63e441e1
 
 // readTableColumns reads table columns on applier
 func (e *Extractor) readTableColumns() (err error) {
@@ -749,12 +739,7 @@
 func (e *Extractor) CountTableRows(tableSchema, tableName string) (int64, error) {
 	atomic.StoreInt64(&e.mysqlContext.CountingRowsFlag, 1)
 	defer atomic.StoreInt64(&e.mysqlContext.CountingRowsFlag, 0)
-<<<<<<< HEAD
-
-	e.logger.Printf("mysql.extractor: As instructed, I'm issuing a SELECT COUNT(*) on the table. This may take a while")
-=======
 	//e.logger.Debugf("mysql.extractor: As instructed, I'm issuing a SELECT COUNT(*) on the table. This may take a while")
->>>>>>> 63e441e1
 
 	query := fmt.Sprintf(`select count(*) as rows from %s.%s`, sql.EscapeName(tableSchema), sql.EscapeName(tableName))
 	var rowsEstimate int64
@@ -765,11 +750,7 @@
 	//e.mysqlContext.UsedRowsEstimateMethod = base.CountRowsEstimate
 
 	e.mysqlContext.Stage = models.StageSearchingRowsForUpdate
-<<<<<<< HEAD
-	e.logger.Printf("mysql.extractor: Exact number of rows via COUNT: %d", rowsEstimate)
-=======
 	e.logger.Debugf("mysql.extractor: Exact number of rows(%s.%s) via COUNT: %d", tableSchema, tableName, rowsEstimate)
->>>>>>> 63e441e1
 	return rowsEstimate, nil
 }
 
@@ -1082,7 +1063,6 @@
 	// See http://dev.mysql.com/doc/refman/5.7/en/commit.html
 	e.logger.Printf("mysql.extractor: Step %d: start transaction with consistent snapshot", step)
 	tx, err := e.singletonDB.Begin()
-<<<<<<< HEAD
 	if err != nil {
 		return err
 	}
@@ -1092,17 +1072,6 @@
 		e.logger.Printf("[ERR] mysql.extractor: exec %+v, error: %v", query, err)
 		return err
 	}
-=======
-	if err != nil {
-		return err
-	}
-	query := "START TRANSACTION WITH CONSISTENT SNAPSHOT"
-	_, err = tx.Exec(query)
-	if err != nil {
-		e.logger.Printf("[ERR] mysql.extractor: exec %+v, error: %v", query, err)
-		return err
-	}
->>>>>>> 63e441e1
 	step++
 	defer func() {
 		/*e.logger.Printf("mysql.extractor: Step %d: releasing global read lock to enable MySQL writes", step)
@@ -1307,11 +1276,7 @@
 		ExecMasterTxCount:  deltaEstimate,
 		ReadMasterRowCount: rowsEstimate,
 		ReadMasterTxCount:  deltaEstimate,
-<<<<<<< HEAD
-		ProgressPct:        progressPct,
-=======
 		ProgressPct:        strconv.FormatFloat(progressPct,'f',1,64),
->>>>>>> 63e441e1
 		ETA:                eta,
 		Backlog:            fmt.Sprintf("%d/%d", len(e.dataChannel), cap(e.dataChannel)),
 		Stage:              e.mysqlContext.Stage,
@@ -1333,15 +1298,12 @@
 			File:     currentBinlogCoordinates.LogFile,
 			Position: currentBinlogCoordinates.LogPos,
 			GtidSet:  fmt.Sprintf("%s:%d", currentBinlogCoordinates.SID, currentBinlogCoordinates.GNO),
-<<<<<<< HEAD
-=======
 		}
 	} else {
 		taskResUsage.CurrentCoordinates = &models.CurrentCoordinates{
 			File:     "",
 			Position: 0,
 			GtidSet:  "",
->>>>>>> 63e441e1
 		}
 	}
 
@@ -1351,18 +1313,11 @@
 func (e *Extractor) ID() string {
 	id := config.DriverCtx{
 		DriverConfig: &config.MySQLDriverConfig{
-<<<<<<< HEAD
-			//ReplicateDoDb:    e.mysqlContext.ReplicateDoDb,
-			Gtid:             e.mysqlContext.Gtid,
-			NatsAddr:         e.mysqlContext.NatsAddr,
-			ConnectionConfig: e.mysqlContext.ConnectionConfig,
-=======
 			ReplicateDoDb:     e.mysqlContext.ReplicateDoDb,
 			ReplicateIgnoreDb: e.mysqlContext.ReplicateIgnoreDb,
 			Gtid:              e.mysqlContext.Gtid,
 			NatsAddr:          e.mysqlContext.NatsAddr,
 			ConnectionConfig:  e.mysqlContext.ConnectionConfig,
->>>>>>> 63e441e1
 		},
 	}
 
@@ -1375,7 +1330,6 @@
 
 func (e *Extractor) onError(state int, err error) {
 	if e.shutdown {
-<<<<<<< HEAD
 		return
 	}
 	e.waitCh <- models.NewWaitResult(state, err)
@@ -1386,18 +1340,6 @@
 	if e.shutdown {
 		return
 	}
-=======
-		return
-	}
-	e.waitCh <- models.NewWaitResult(state, err)
-	e.Shutdown()
-}
-
-func (e *Extractor) onDone() {
-	if e.shutdown {
-		return
-	}
->>>>>>> 63e441e1
 	e.logger.Printf("mysql.extractor: Row copy complete")
 	e.waitCh <- models.NewWaitResult(0, nil)
 	e.Shutdown()
