--- conflicted
+++ resolved
@@ -174,13 +174,10 @@
 				sqls, ok, err := resolveDDLSQL(query)
 				if err != nil {
 					b.logger.Debugf("mysql.reader: Parse query [%v] event failed: %v", query, err)
-<<<<<<< HEAD
-=======
 					if b.skipQueryDDL(query, string(evt.Schema)) {
 						b.logger.Debugf("mysql.reader: skip QueryEvent at schema: %s,sql: %s", evt.Schema, query)
 						return nil
 					}
->>>>>>> 63e441e1
 				}
 				if !ok {
 					event := NewQueryEvent(
@@ -197,11 +194,7 @@
 				for _, sql := range sqls {
 					if b.skipQueryDDL(sql, string(evt.Schema)) {
 						//b.logger.Debugf("mysql.reader: Skip QueryEvent at schema: %s,sql: %s", fmt.Sprintf("%s", evt.Schema), sql)
-<<<<<<< HEAD
-						continue
-=======
 						return nil
->>>>>>> 63e441e1
 					}
 
 					event := NewQueryEvent(
@@ -846,10 +839,7 @@
 func (b *BinlogReader) skipQueryDDL(sql string, schema string) bool {
 	t, err := parserDDLTableName(sql)
 	if err != nil {
-<<<<<<< HEAD
-=======
 		b.logger.Errorf("mysql.reader: parser ddl err:%v", err)
->>>>>>> 63e441e1
 		return false
 	}
 	switch strings.ToLower(schema) {
@@ -865,7 +855,6 @@
 			if b.matchTable(b.mysqlContext.ReplicateDoDb, t) {
 				return false
 			}
-
 			return true
 		}
 		if len(b.mysqlContext.ReplicateIgnoreDb) > 0 {
@@ -999,35 +988,6 @@
 	return false
 }
 
-func (b *BinlogReader) skipRowEvent(rowsEvent *replication.RowsEvent) bool {
-	switch strings.ToLower(string(rowsEvent.Table.Schema)) {
-	case "actiontech_udup":
-		b.currentBinlogEntry.Coordinates.OSID = mysql.ToColumnValues(rowsEvent.Rows[0]).StringColumn(0)
-		return true
-	case "sys", "mysql", "information_schema", "performance_schema":
-		return true
-	default:
-		if len(b.mysqlContext.ReplicateDoDb) > 0 {
-			table := strings.ToLower(string(rowsEvent.Table.Table))
-			//if table in tartget Table, do this event
-			for _, d := range b.mysqlContext.ReplicateDoDb {
-				if b.matchString(d.TableSchema, string(rowsEvent.Table.Schema)) || d.TableSchema == "" {
-					if len(d.Tables) == 0 {
-						return false
-					}
-					for _, dt := range d.Tables {
-						if b.matchString(dt.TableName, table) {
-							return false
-						}
-					}
-				}
-			}
-			return true
-		}
-	}
-	return false
-}
-
 func (b *BinlogReader) matchString(pattern string, t string) bool {
 	if re, ok := b.ReMap[pattern]; ok {
 		return re.MatchString(t)
