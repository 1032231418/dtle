# Setup data dir
data_dir = "/opt/udup/data"

ui = true
ui_dir = "/usr/lib/udup/frontend"

bind_addr = "127.0.0.1"

# Modify our port to avoid a collision with server
ports {
    http = 8190
}

# Enable the manager
manager {
    enabled = true

    # Self-elect, should be 3 or 5 for production,
    # Addresses to attempt to join when the server starts.
    join = [ "127.0.0.1" ]
}

# Enable the agent
agent {
    enabled = true
<<<<<<< HEAD

    # For demo assume we are talking to manager. For production,
    # this should be like "udup.service.consul:8191" and a system
    # like Consul used for service discovery.
=======
>>>>>>> 63e441e1
    managers = ["127.0.0.1:8191"]
}<|MERGE_RESOLUTION|>--- conflicted
+++ resolved
@@ -23,12 +23,5 @@
 # Enable the agent
 agent {
     enabled = true
-<<<<<<< HEAD
-
-    # For demo assume we are talking to manager. For production,
-    # this should be like "udup.service.consul:8191" and a system
-    # like Consul used for service discovery.
-=======
->>>>>>> 63e441e1
     managers = ["127.0.0.1:8191"]
 }