package agent

import (
	"fmt"
	"net/http"
	"strconv"
	"strings"

	"udup/api"
	"udup/internal/models"
)

func (s *HTTPServer) JobsRequest(resp http.ResponseWriter, req *http.Request) (interface{}, error) {
	switch req.Method {
	case "GET":
		return s.jobListRequest(resp, req)
	case "PUT", "POST":
		return s.jobUpdate(resp, req, "")
	default:
		return nil, CodedError(405, ErrInvalidMethod)
	}
}

func (s *HTTPServer) jobListRequest(resp http.ResponseWriter, req *http.Request) (interface{}, error) {
	args := models.JobListRequest{}
	if args.Region == "" {
		args.Region = s.agent.config.Region
	}
	if s.parse(resp, req, &args.Region, &args.QueryOptions) {
		return nil, nil
	}

	var out models.JobListResponse
	if err := s.agent.RPC("Job.List", &args, &out); err != nil {
		return nil, err
	}

	setMeta(resp, &out.QueryMeta)
	if out.Jobs == nil {
		out.Jobs = make([]*models.JobListStub, 0)
	}
	return out.Jobs, nil
}

func (s *HTTPServer) JobSpecificRequest(resp http.ResponseWriter, req *http.Request) (interface{}, error) {
	path := strings.TrimPrefix(req.URL.Path, "/v1/job/")
	switch {
	case strings.HasSuffix(path, "/resume"):
		jobName := strings.TrimSuffix(path, "/resume")
		return s.jobResumeRequest(resp, req, jobName)
	case strings.HasSuffix(path, "/pause"):
		jobName := strings.TrimSuffix(path, "/pause")
		return s.jobPauseRequest(resp, req, jobName)
	case strings.HasSuffix(path, "/allocations"):
		jobName := strings.TrimSuffix(path, "/allocations")
		return s.jobAllocations(resp, req, jobName)
	case strings.HasSuffix(path, "/evaluations"):
		jobName := strings.TrimSuffix(path, "/evaluations")
		return s.jobEvaluations(resp, req, jobName)
	default:
		return s.jobCRUD(resp, req, path)
	}
}

func (s *HTTPServer) jobAllocations(resp http.ResponseWriter, req *http.Request,
	jobName string) (interface{}, error) {
	if req.Method != "GET" {
		return nil, CodedError(405, ErrInvalidMethod)
	}
	allAllocs, _ := strconv.ParseBool(req.URL.Query().Get("all"))

	args := models.JobSpecificRequest{
		JobID:     jobName,
		AllAllocs: allAllocs,
	}
	if args.Region == "" {
		args.Region = s.agent.config.Region
	}
	if s.parse(resp, req, &args.Region, &args.QueryOptions) {
		return nil, nil
	}

	var out models.JobAllocationsResponse
	if err := s.agent.RPC("Job.Allocations", &args, &out); err != nil {
		return nil, err
	}

	setMeta(resp, &out.QueryMeta)
	if out.Allocations == nil {
		out.Allocations = make([]*models.AllocListStub, 0)
	}
	return out.Allocations, nil
}

func (s *HTTPServer) jobEvaluations(resp http.ResponseWriter, req *http.Request,
	jobName string) (interface{}, error) {
	if req.Method != "GET" {
		return nil, CodedError(405, ErrInvalidMethod)
	}
	args := models.JobSpecificRequest{
		JobID: jobName,
	}
	if args.Region == "" {
		args.Region = s.agent.config.Region
	}
	if s.parse(resp, req, &args.Region, &args.QueryOptions) {
		return nil, nil
	}

	var out models.JobEvaluationsResponse
	if err := s.agent.RPC("Job.Evaluations", &args, &out); err != nil {
		return nil, err
	}

	setMeta(resp, &out.QueryMeta)
	if out.Evaluations == nil {
		out.Evaluations = make([]*models.Evaluation, 0)
	}
	return out.Evaluations, nil
}

func (s *HTTPServer) jobCRUD(resp http.ResponseWriter, req *http.Request,
	jobName string) (interface{}, error) {
	switch req.Method {
	case "GET":
		return s.jobQuery(resp, req, jobName)
	case "PUT", "POST":
		return s.jobUpdate(resp, req, jobName)
	case "DELETE":
		return s.jobDelete(resp, req, jobName)
	default:
		return nil, CodedError(405, ErrInvalidMethod)
	}
}

func (s *HTTPServer) jobQuery(resp http.ResponseWriter, req *http.Request,
	jobId string) (interface{}, error) {
	args := models.JobSpecificRequest{
		JobID: jobId,
	}
	if args.Region == "" {
		args.Region = s.agent.config.Region
	}
	if s.parse(resp, req, &args.Region, &args.QueryOptions) {
		return nil, nil
	}

	var out models.SingleJobResponse
	if err := s.agent.RPC("Job.GetJob", &args, &out); err != nil {
		return nil, err
	}

	setMeta(resp, &out.QueryMeta)
	if out.Job == nil {
		return nil, CodedError(404, "job not found")
	}

	job := out.Job

	return job, nil
}

func (s *HTTPServer) jobUpdate(resp http.ResponseWriter, req *http.Request,
	jobName string) (interface{}, error) {
	var args *api.Job
	if err := decodeBody(req, &args); err != nil {
		return nil, CodedError(400, err.Error())
	}

	if args.Name == nil {
		return nil, CodedError(400, "Job Name hasn't been provided")
	}
	if args.Region == nil {
		args.Region = &s.agent.config.Region
	}
	s.parseRegion(req, args.Region)

	sJob := ApiJobToStructJob(args)

	regReq := models.JobRegisterRequest{
		Job:            sJob,
		EnforceIndex:   args.EnforceIndex,
		JobModifyIndex: *args.JobModifyIndex,
		WriteRequest: models.WriteRequest{
			Region: *args.Region,
		},
	}
	var out models.JobResponse
	if err := s.agent.RPC("Job.Register", &regReq, &out); err != nil {
		return nil, err
	}
	setIndex(resp, out.Index)
	return out, nil
}

func (s *HTTPServer) jobDelete(resp http.ResponseWriter, req *http.Request,
	jobName string) (interface{}, error) {
	args := models.JobDeregisterRequest{
		JobID: jobName,
	}
	s.parseRegion(req, &args.Region)

	var out models.JobResponse
	if err := s.agent.RPC("Job.Deregister", &args, &out); err != nil {
		return nil, err
	}
	setIndex(resp, out.Index)
	return out, nil
}

func (s *HTTPServer) jobResumeRequest(resp http.ResponseWriter, req *http.Request, name string) (interface{}, error) {
	args := models.JobUpdateStatusRequest{
		JobID:  name,
		Status: models.JobStatusRunning,
	}
	s.parseRegion(req, &args.Region)

	var out models.JobResponse
	if err := s.agent.RPC("Job.UpdateStatus", &args, &out); err != nil {
		return nil, err
	}
	setIndex(resp, out.Index)
	return out, nil
}

func (s *HTTPServer) jobPauseRequest(resp http.ResponseWriter, req *http.Request, name string) (interface{}, error) {
	args := models.JobUpdateStatusRequest{
		JobID:  name,
		Status: models.JobStatusPause,
	}
	s.parseRegion(req, &args.Region)

	var out models.JobResponse
	if err := s.agent.RPC("Job.UpdateStatus", &args, &out); err != nil {
		return nil, err
	}
	setIndex(resp, out.Index)
	return out, nil
}

func ApiJobToStructJob(job *api.Job) *models.Job {
	job.Canonicalize()

	j := &models.Job{
		Region:            *job.Region,
		ID:                *job.ID,
		Name:              *job.Name,
		Type:              *job.Type,
		Datacenters:       job.Datacenters,
		Status:            *job.Status,
		StatusDescription: *job.StatusDescription,
		CreateIndex:       *job.CreateIndex,
		ModifyIndex:       *job.ModifyIndex,
		JobModifyIndex:    *job.JobModifyIndex,
	}

	j.Tasks = make([]*models.Task, len(job.Tasks))
	cfg := ""
	for _, task := range job.Tasks {
<<<<<<< HEAD
		if task.Type == models.TaskTypeSrc {
=======
		if task.Type == models.TaskTypeSrc && task.Config["Gtid"] != nil {
>>>>>>> 63e441e1
			cfg = fmt.Sprintf("%s", task.Config["Gtid"])
		}
	}
	for i, task := range job.Tasks {
		if task.Driver == "" {
			task.Driver = models.TaskDriverMySQL
		}
		if task.Type == models.TaskTypeDest {
			task.Leader = true
			task.Config["Gtid"] = cfg
		}
		t := &models.Task{}
		ApiTaskToStructsTask(task, t)
		j.Tasks[i] = t
	}

	return j
}

func ApiTaskToStructsTask(apiTask *api.Task, structsTask *models.Task) {
	structsTask.Type = apiTask.Type
<<<<<<< HEAD
	structsTask.NodeId = apiTask.NodeId
=======
	structsTask.NodeID = apiTask.NodeID
>>>>>>> 63e441e1
	structsTask.NodeName = apiTask.NodeName
	structsTask.Driver = apiTask.Driver
	structsTask.Leader = apiTask.Leader
	structsTask.Config = apiTask.Config
}<|MERGE_RESOLUTION|>--- conflicted
+++ resolved
@@ -257,11 +257,7 @@
 	j.Tasks = make([]*models.Task, len(job.Tasks))
 	cfg := ""
 	for _, task := range job.Tasks {
-<<<<<<< HEAD
-		if task.Type == models.TaskTypeSrc {
-=======
 		if task.Type == models.TaskTypeSrc && task.Config["Gtid"] != nil {
->>>>>>> 63e441e1
 			cfg = fmt.Sprintf("%s", task.Config["Gtid"])
 		}
 	}
@@ -283,11 +279,7 @@
 
 func ApiTaskToStructsTask(apiTask *api.Task, structsTask *models.Task) {
 	structsTask.Type = apiTask.Type
-<<<<<<< HEAD
-	structsTask.NodeId = apiTask.NodeId
-=======
 	structsTask.NodeID = apiTask.NodeID
->>>>>>> 63e441e1
 	structsTask.NodeName = apiTask.NodeName
 	structsTask.Driver = apiTask.Driver
 	structsTask.Leader = apiTask.Leader
