package api

import (
	"time"
)

// Task is a single process in a task.
type Task struct {
	Type     string
<<<<<<< HEAD
	NodeId   string
=======
	NodeID   string
>>>>>>> 63e441e1
	NodeName string
	Driver   string
	Config   map[string]interface{}
	Leader   bool
	Status   string
}

// Configure is used to configure a single k/v pair on
// the task.
func (t *Task) SetConfig(key string, val interface{}) *Task {
	if t.Config == nil {
		t.Config = make(map[string]interface{})
	}
	t.Config[key] = val
	return t
}

// TaskState tracks the current store of a task and events that caused store
// transitions.
type TaskState struct {
	State      string
	Failed     bool
	StartedAt  time.Time
	FinishedAt time.Time
	Events     []*TaskEvent
}

const (
	TaskSetup            = "Task Setup"
	TaskSetupFailure     = "Setup Failure"
	TaskDriverFailure    = "Driver Failure"
	TaskDriverMessage    = "Driver"
	TaskReceived         = "Received"
	TaskFailedValidation = "Failed Validation"
	TaskStarted          = "Started"
	TaskTerminated       = "Terminated"
	TaskKilling          = "Killing"
	TaskKilled           = "Killed"
	TaskRestarting       = "Restarting"
	TaskNotRestarting    = "Not Restarting"
	TaskSiblingFailed    = "Sibling Task Failed"
	TaskSignaling        = "Signaling"
	TaskRestartSignal    = "Restart Signaled"
	TaskLeaderDead       = "Leader Task Dead"
)

type TableStats struct {
	InsertCount int64
	UpdateCount int64
	DelCount    int64
}

type DelayCount struct {
	Num  uint64
	Time uint64
}

type ThroughputStat struct {
	Num  uint64
	Time uint64
}

type Stats struct {
	TableStats     *TableStats
	DelayCount     *DelayCount
	ThroughputStat *ThroughputStat
}

type TaskStatistics struct {
	Stats     *Stats
	Timestamp int64
}

type AllocStatistics struct {
	Tasks map[string]*TaskStatistics
}

// TaskEvent is an event that effects the state of a task and contains meta-data
// appropriate to the events type.
type TaskEvent struct {
	Type             string
	Time             int64
	FailsTask        bool
	RestartReason    string
	SetupError       string
	DriverError      string
	DriverMessage    string
	ExitCode         int
	Signal           int
	Message          string
	KillReason       string
	KillTimeout      time.Duration
	KillError        string
	StartDelay       int64
	DownloadError    string
	ValidationError  string
	DiskLimit        int64
	DiskSize         int64
	FailedSibling    string
	TaskSignalReason string
	TaskSignal       string
}<|MERGE_RESOLUTION|>--- conflicted
+++ resolved
@@ -7,11 +7,7 @@
 // Task is a single process in a task.
 type Task struct {
 	Type     string
-<<<<<<< HEAD
-	NodeId   string
-=======
 	NodeID   string
->>>>>>> 63e441e1
 	NodeName string
 	Driver   string
 	Config   map[string]interface{}
